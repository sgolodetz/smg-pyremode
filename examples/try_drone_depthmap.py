--- conflicted
+++ resolved
@@ -28,11 +28,6 @@
             settings_file=f"settings-tello.yaml", use_viewer=True,
             voc_file="C:/orbslam2/Vocabulary/ORBvoc.txt", wait_till_ready=False
         ) as tracker:
-<<<<<<< HEAD
-            # fx, fy, cx, cy = 946.60441222, 941.38386885, 460.29254907, 357.08431882
-            fx, fy, cx, cy = 938.55289501, 932.86950291, 480.0, 360.0
-            depthmap: Depthmap = Depthmap(960, 720, fx, cx, fy, cy)
-=======
             intrinsics: Optional[Tuple[float, float, float, float]] = drone.get_intrinsics()
             if intrinsics is None:
                 raise RuntimeError("Cannot get drone camera intrinsics")
@@ -40,7 +35,7 @@
             width, height = drone.get_image_size()
             fx, fy, cx, cy = intrinsics
             depthmap: Depthmap = Depthmap(width, height, fx, cx, fy, cy)
->>>>>>> 68bbcd29
+
             reference_colour_image: Optional[np.ndarray] = None
 
             _, ax = plt.subplots(2, 2)
